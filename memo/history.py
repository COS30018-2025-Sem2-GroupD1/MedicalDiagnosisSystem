# memo/history.py

import json
import os
from typing import Any

import numpy as np

from utils.embeddings import EmbeddingClient
from utils.logger import get_logger
from utils.rotator import robust_post_json

logger = get_logger("RAG", __name__)

NVIDIA_SMALL = os.getenv("NVIDIA_SMALL", "meta/llama-3.1-8b-instruct")

async def _nvidia_chat(system_prompt: str, user_prompt: str, nvidia_key: str, rotator) -> str:
	"""
	Minimal NVIDIA Chat call that enforces no-comment concise outputs.
	"""
	url = "https://integrate.api.nvidia.com/v1/chat/completions"
	payload = {
		"model": NVIDIA_SMALL,
		"temperature": 0.0,
		"messages": [
			{"role": "system", "content": system_prompt},
			{"role": "user", "content": user_prompt},
		]
	}
	headers = {"Content-Type": "application/json", "Authorization": f"Bearer {nvidia_key or ''}"}
	data = None
	try:
		data = await robust_post_json(url, headers, payload, rotator)
		return data["choices"][0]["message"]["content"]
	except Exception as e:
		logger.warning(f"NVIDIA chat error: {e} • response: {data}")
		return ""

async def summarize_qa_with_gemini(question: str, answer: str, rotator) -> str:
<<<<<<< HEAD
	"""
	Returns a single line block using Gemini API:
	q: <concise>\na: <concise>
	No extra commentary.
	"""
	try:
		# Import Gemini client
		import google.generativeai as genai

		# Get API key from rotator
		api_key = rotator.get_key()
		if not api_key:
			logger.warning("No Gemini API key available for summarization")
			return f"q: {question.strip()[:160]}\na: {answer.strip()[:220]}"

		# Configure Gemini
		genai.configure(api_key=api_key)
		model = genai.GenerativeModel('gemini-1.5-flash')

		# Create prompt for summarization
		prompt = f"""You are a medical summarizer. Create a concise summary of this Q&A exchange.
=======
    """
    Returns a single line block using Gemini API:
    q: <concise>\na: <concise>
    No extra commentary.
    """
    try:
        # Import Gemini client
        from google import genai
        
        # Get API key from rotator
        api_key = rotator.get_key()
        if not api_key:
            logger.warning("No Gemini API key available for summarization")
            return f"q: {question.strip()[:160]}\na: {answer.strip()[:220]}"
        
        # Configure Gemini
        client = genai.Client(api_key=api_key)
        
        # Create prompt for summarization
        prompt = f"""You are a medical summarizer. Create a concise summary of this Q&A exchange.
>>>>>>> cf9807d0

Question: {question}

Answer: {answer}

Please provide exactly two lines in this format:
q: <brief question summary>
a: <brief answer summary>

Keep each summary under 160 characters for question and 220 characters for answer."""

<<<<<<< HEAD
		# Generate response
		response = model.generate_content(prompt)

		if response.text:
			# Parse the response to extract q: and a: lines
			lines = [ln.strip() for ln in response.text.splitlines() if ln.strip()]
			ql = next((l for l in lines if l.lower().startswith('q:')), None)
			al = next((l for l in lines if l.lower().startswith('a:')), None)

			if ql and al:
				return f"{ql}\n{al}"

		# Fallback if parsing fails
		logger.warning("Failed to parse Gemini summarization response, using fallback")
		return f"q: {question.strip()[:160]}\na: {answer.strip()[:220]}"

	except Exception as e:
		logger.warning(f"Gemini summarization failed: {e}, using fallback")
		return f"q: {question.strip()[:160]}\na: {answer.strip()[:220]}"
=======
        # Generate response
        response = client.models.generate_content(model="gemini-2.5-flash-lite", contents=prompt)
        
        if response.text:
            # Parse the response to extract q: and a: lines
            lines = [ln.strip() for ln in response.text.splitlines() if ln.strip()]
            ql = next((l for l in lines if l.lower().startswith('q:')), None)
            al = next((l for l in lines if l.lower().startswith('a:')), None)
            
            if ql and al:
                return f"{ql}\n{al}"
        
        # Fallback if parsing fails
        logger.warning("Failed to parse Gemini summarization response, using fallback")
        return f"q: {question.strip()[:160]}\na: {answer.strip()[:220]}"
        
    except Exception as e:
        logger.warning(f"Gemini summarization failed: {e}, using fallback")
        return f"q: {question.strip()[:160]}\na: {answer.strip()[:220]}"
>>>>>>> cf9807d0

async def summarize_qa_with_nvidia(question: str, answer: str, rotator) -> str:
	"""
	Returns a single line block:
	q: <concise>\na: <concise>
	No extra commentary.
	"""
	sys = "You are a terse summarizer. Output exactly two lines:\nq: <short question summary>\na: <short answer summary>\nNo extra text."
	user = f"Question:\n{question}\n\nAnswer:\n{answer}"
	key = rotator.get_key()
	out = await _nvidia_chat(sys, user, key, rotator)
	# Basic guard if the model returns extra prose
	lines = [ln.strip() for ln in out.splitlines() if ln.strip()]
	ql = next((l for l in lines if l.lower().startswith('q:')), None)
	al = next((l for l in lines if l.lower().startswith('a:')), None)
	if not ql or not al:
		# Fallback truncate
		ql = "q: " + (question.strip()[:160] + ("…" if len(question.strip()) > 160 else ""))
		al = "a: " + (answer.strip()[:220] + ("…" if len(answer.strip()) > 220 else ""))
	return f"{ql}\n{al}"

def _safe_json(s: str) -> Any:
	try:
		return json.loads(s)
	except Exception:
		# Try to extract a JSON object from text
		start = s.find("{")
		end = s.rfind("}")
		if start != -1 and end != -1 and end > start:
			try:
				return json.loads(s[start:end+1])
			except Exception:
				return {}
		return {}

async def files_relevance(question: str, file_summaries: list[dict[str, str]], rotator) -> dict[str, bool]:
	"""
	Ask NVIDIA model to mark each file as relevant (true) or not (false) for the question.
	Returns {filename: bool}
	"""
	sys = "You classify file relevance. Return STRICT JSON only with shape {\"relevance\":[{\"filename\":\"...\",\"relevant\":true|false}]}."
	items = [{"filename": f["filename"], "summary": f.get("summary","")} for f in file_summaries]
	user = f"Question: {question}\n\nFiles:\n{json.dumps(items, ensure_ascii=False)}\n\nReturn JSON only."
	key = None  # We'll let robust_post_json handle rotation via rotator param
	out = await _nvidia_chat(sys, user, key, rotator)
	data = _safe_json(out) or {}
	rels = {}
	for row in data.get("relevance", []):
		fn = row.get("filename")
		rv = row.get("relevant")
		if isinstance(fn, str) and isinstance(rv, bool):
			rels[fn] = rv
	# If parsing failed, default to considering all files possibly relevant
	if not rels and file_summaries:
		rels = {f["filename"]: True for f in file_summaries}
	return rels

def _cosine(a: np.ndarray, b: np.ndarray) -> float:
	denom = (np.linalg.norm(a) * np.linalg.norm(b)) or 1.0
	return float(np.dot(a, b) / denom)

def _as_text(block: str) -> str:
	return block.strip()

async def related_recent_and_semantic_context(user_id: str, question: str, memory, embedder: EmbeddingClient, topk_sem: int = 3) -> tuple[str, str]:
	"""
	Returns (recent_related_text, semantic_related_text).
	- recent_related_text: NVIDIA checks the last 3 summaries for direct relatedness.
	- semantic_related_text: cosine-sim search over the remaining 17 summaries (top-k).
	"""
	recent3 = memory.recent(user_id, 3)
	rest17 = memory.rest(user_id, 3)

	recent_text = ""
	if recent3:
		sys = "Pick only items that directly relate to the new question. Output the selected items verbatim, no commentary. If none, output nothing."
		numbered = [{"id": i+1, "text": s} for i, s in enumerate(recent3)]
		user = f"Question: {question}\nCandidates:\n{json.dumps(numbered, ensure_ascii=False)}\nSelect any related items and output ONLY their 'text' lines concatenated."
		key = None  # We'll let robust_post_json handle rotation via rotator param
	# Semantic over rest17
	sem_text = ""
	if rest17:
		qv = np.array(embedder.embed([question])[0], dtype="float32")
		mats = embedder.embed([_as_text(s) for s in rest17])
		sims = [(_cosine(qv, np.array(v, dtype="float32")), s) for v, s in zip(mats, rest17)]
		sims.sort(key=lambda x: x[0], reverse=True)
		top = [s for (sc, s) in sims[:topk_sem] if sc > 0.15]  # small threshold
		if top:
			sem_text = "\n\n".join(top)
	# Return recent empty (to be filled by caller using NVIDIA), and semantic text
	return ("", sem_text)

class MedicalHistoryManager:
	"""
	Enhanced medical history manager that works with the new memory system
	"""
	def __init__(self, memory, embedder: EmbeddingClient | None = None):
		self.memory = memory
		self.embedder = embedder

	async def process_medical_exchange(self, user_id: str, session_id: str, question: str, answer: str, gemini_rotator, nvidia_rotator=None) -> str:
		"""
		Process a medical Q&A exchange and store it in memory
		"""
		try:
			# Check if we have valid API keys
			if not gemini_rotator or not gemini_rotator.get_key() or gemini_rotator.get_key() == "":
				logger.info("No valid Gemini API keys available, using fallback summary")
				summary = f"q: {question}\na: {answer}"
			else:
				# Try to create summary using Gemini (preferred) or NVIDIA as fallback
				try:
					# First try Gemini
					summary = await summarize_qa_with_gemini(question, answer, gemini_rotator)
					if not summary or summary.strip() == "":
						# Fallback to NVIDIA if Gemini fails
						if nvidia_rotator and nvidia_rotator.get_key():
							summary = await summarize_qa_with_nvidia(question, answer, nvidia_rotator)
							if not summary or summary.strip() == "":
								summary = f"q: {question}\na: {answer}"
						else:
							summary = f"q: {question}\na: {answer}"
				except Exception as e:
					logger.warning(f"Failed to create AI summary: {e}")
					summary = f"q: {question}\na: {answer}"

			# Store in memory
			self.memory.add(user_id, summary)

			# Add to session history
			self.memory.add_message_to_session(session_id, "user", question)
			self.memory.add_message_to_session(session_id, "assistant", answer)

			# Update session title if it's the first message
			session = self.memory.get_session(session_id)
			if session and len(session.messages) == 2:  # Just user + assistant
				# Generate a title from the first question
				title = question[:50] + ("..." if len(question) > 50 else "")
				self.memory.update_session_title(session_id, title)

			return summary

		except Exception as e:
			logger.error(f"Error processing medical exchange: {e}")
			# Fallback: store without summary
			summary = f"q: {question}\na: {answer}"
			self.memory.add(user_id, summary)
			self.memory.add_message_to_session(session_id, "user", question)
			self.memory.add_message_to_session(session_id, "assistant", answer)
			return summary

	def get_conversation_context(self, user_id: str, session_id: str, question: str) -> str:
		"""
		Get relevant conversation context for a new question
		"""
		return self.memory.get_medical_context(user_id, session_id, question)

	def get_user_medical_history(self, user_id: str, limit: int = 10) -> list[str]:
		"""
		Get user's medical history (QA summaries)
		"""
		return self.memory.all(user_id)[-limit:]

	def search_medical_context(self, user_id: str, query: str, top_k: int = 5) -> list[str]:
		"""
		Search through user's medical context for relevant information
		"""
		if not self.embedder:
			# Fallback to simple text search
			all_context = self.memory.all(user_id)
			query_lower = query.lower()
			relevant = [ctx for ctx in all_context if query_lower in ctx.lower()]
			return relevant[:top_k]

		try:
			# Semantic search using embeddings
			query_embedding = np.array(self.embedder.embed([query])[0], dtype="float32")
			all_context = self.memory.all(user_id)

			if not all_context:
				return []

			context_embeddings = self.embedder.embed(all_context)
			similarities = []

			for i, ctx_emb in enumerate(context_embeddings):
				sim = _cosine(query_embedding, np.array(ctx_emb, dtype="float32"))
				similarities.append((sim, all_context[i]))

			# Sort by similarity and return top-k
			similarities.sort(key=lambda x: x[0], reverse=True)
			return [ctx for sim, ctx in similarities[:top_k] if sim > 0.1]

		except Exception as e:
			logger.error(f"Error in semantic search: {e}")
			# Fallback to simple search
			all_context = self.memory.all(user_id)
			query_lower = query.lower()
			relevant = [ctx for ctx in all_context if query_lower in ctx.lower()]
			return relevant[:top_k]<|MERGE_RESOLUTION|>--- conflicted
+++ resolved
@@ -37,7 +37,6 @@
 		return ""
 
 async def summarize_qa_with_gemini(question: str, answer: str, rotator) -> str:
-<<<<<<< HEAD
 	"""
 	Returns a single line block using Gemini API:
 	q: <concise>\na: <concise>
@@ -45,7 +44,7 @@
 	"""
 	try:
 		# Import Gemini client
-		import google.generativeai as genai
+		from google import genai
 
 		# Get API key from rotator
 		api_key = rotator.get_key()
@@ -54,33 +53,10 @@
 			return f"q: {question.strip()[:160]}\na: {answer.strip()[:220]}"
 
 		# Configure Gemini
-		genai.configure(api_key=api_key)
-		model = genai.GenerativeModel('gemini-1.5-flash')
+		client = genai.Client(api_key=api_key)
 
 		# Create prompt for summarization
 		prompt = f"""You are a medical summarizer. Create a concise summary of this Q&A exchange.
-=======
-    """
-    Returns a single line block using Gemini API:
-    q: <concise>\na: <concise>
-    No extra commentary.
-    """
-    try:
-        # Import Gemini client
-        from google import genai
-        
-        # Get API key from rotator
-        api_key = rotator.get_key()
-        if not api_key:
-            logger.warning("No Gemini API key available for summarization")
-            return f"q: {question.strip()[:160]}\na: {answer.strip()[:220]}"
-        
-        # Configure Gemini
-        client = genai.Client(api_key=api_key)
-        
-        # Create prompt for summarization
-        prompt = f"""You are a medical summarizer. Create a concise summary of this Q&A exchange.
->>>>>>> cf9807d0
 
 Question: {question}
 
@@ -92,9 +68,8 @@
 
 Keep each summary under 160 characters for question and 220 characters for answer."""
 
-<<<<<<< HEAD
 		# Generate response
-		response = model.generate_content(prompt)
+		response = client.models.generate_content(model="gemini-2.5-flash-lite", contents=prompt)
 
 		if response.text:
 			# Parse the response to extract q: and a: lines
@@ -103,7 +78,7 @@
 			al = next((l for l in lines if l.lower().startswith('a:')), None)
 
 			if ql and al:
-				return f"{ql}\n{al}"
+					return f"{ql}\n{al}"
 
 		# Fallback if parsing fails
 		logger.warning("Failed to parse Gemini summarization response, using fallback")
@@ -112,27 +87,6 @@
 	except Exception as e:
 		logger.warning(f"Gemini summarization failed: {e}, using fallback")
 		return f"q: {question.strip()[:160]}\na: {answer.strip()[:220]}"
-=======
-        # Generate response
-        response = client.models.generate_content(model="gemini-2.5-flash-lite", contents=prompt)
-        
-        if response.text:
-            # Parse the response to extract q: and a: lines
-            lines = [ln.strip() for ln in response.text.splitlines() if ln.strip()]
-            ql = next((l for l in lines if l.lower().startswith('q:')), None)
-            al = next((l for l in lines if l.lower().startswith('a:')), None)
-            
-            if ql and al:
-                return f"{ql}\n{al}"
-        
-        # Fallback if parsing fails
-        logger.warning("Failed to parse Gemini summarization response, using fallback")
-        return f"q: {question.strip()[:160]}\na: {answer.strip()[:220]}"
-        
-    except Exception as e:
-        logger.warning(f"Gemini summarization failed: {e}, using fallback")
-        return f"q: {question.strip()[:160]}\na: {answer.strip()[:220]}"
->>>>>>> cf9807d0
 
 async def summarize_qa_with_nvidia(question: str, answer: str, rotator) -> str:
 	"""
