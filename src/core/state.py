# core/state.py

from src.core.history import MedicalHistoryManager
from src.core.memory import MemoryLRU
from src.utils.embeddings import EmbeddingClient
from src.utils.rotator import APIKeyRotator


class MedicalState:
	"""Manages the global state of the application using a Singleton pattern."""
	_instance = None

	def __new__(cls):
		if cls._instance is None:
			cls._instance = super(MedicalState, cls).__new__(cls)
			cls._instance._initialized = False
		return cls._instance

	def __init__(self):
		if self._initialized:
			return
		self.memory_system: MemoryLRU
		self.embedding_client: EmbeddingClient
		self.history_manager: MedicalHistoryManager
		self.gemini_rotator: APIKeyRotator
		self.nvidia_rotator: APIKeyRotator
		self._initialized = True

	def initialize(self):
<<<<<<< HEAD
		"""Initializes all core application components."""
		self.memory_system = MemoryLRU(max_sessions_per_user=20)
		self.embedding_client = EmbeddingClient(model_name="all-MiniLM-L6-v2", dimension=384)
=======
		"""Initialize all core components"""
		# Keep only 3 short-term summaries/messages in cache
		self.memory_system = MemoryLRU(capacity=3, max_sessions_per_user=20)
		self.embedding_client = create_embedding_client("all-MiniLM-L6-v2", dimension=384)
>>>>>>> ef1c061e
		self.history_manager = MedicalHistoryManager(self.memory_system, self.embedding_client)
		self.gemini_rotator = APIKeyRotator("GEMINI_API_", max_slots=5)
		self.nvidia_rotator = APIKeyRotator("NVIDIA_API_", max_slots=5)

<<<<<<< HEAD
=======
	@classmethod
	def get_instance(cls) -> 'MedicalState':
		if cls._instance is None:
			cls._instance = MedicalState()
		return cls._instance


>>>>>>> ef1c061e
def get_state() -> MedicalState:
	"""Provides access to the application state, for use as a dependency."""
	return MedicalState()<|MERGE_RESOLUTION|>--- conflicted
+++ resolved
@@ -27,30 +27,15 @@
 		self._initialized = True
 
 	def initialize(self):
-<<<<<<< HEAD
 		"""Initializes all core application components."""
 		self.memory_system = MemoryLRU(max_sessions_per_user=20)
 		self.embedding_client = EmbeddingClient(model_name="all-MiniLM-L6-v2", dimension=384)
-=======
-		"""Initialize all core components"""
 		# Keep only 3 short-term summaries/messages in cache
-		self.memory_system = MemoryLRU(capacity=3, max_sessions_per_user=20)
-		self.embedding_client = create_embedding_client("all-MiniLM-L6-v2", dimension=384)
->>>>>>> ef1c061e
+		#self.memory_system = MemoryLRU(capacity=3, max_sessions_per_user=20)
 		self.history_manager = MedicalHistoryManager(self.memory_system, self.embedding_client)
 		self.gemini_rotator = APIKeyRotator("GEMINI_API_", max_slots=5)
 		self.nvidia_rotator = APIKeyRotator("NVIDIA_API_", max_slots=5)
 
-<<<<<<< HEAD
-=======
-	@classmethod
-	def get_instance(cls) -> 'MedicalState':
-		if cls._instance is None:
-			cls._instance = MedicalState()
-		return cls._instance
-
-
->>>>>>> ef1c061e
 def get_state() -> MedicalState:
 	"""Provides access to the application state, for use as a dependency."""
 	return MedicalState()