# api/routes/chat.py

import time
from datetime import datetime, timezone

from fastapi import APIRouter, Depends, HTTPException

from src.core.state import MedicalState, get_state
from src.models.chat import ChatRequest, ChatResponse, SummariseRequest
from src.services.medical_response import generate_medical_response
from src.services.summariser import summarise_title_with_nvidia
from src.utils.logger import logger

<<<<<<< HEAD
=======
from src.data import ensure_session

logger = get_logger("CHAT_ROUTES", __name__)
>>>>>>> ef1c061e
router = APIRouter()

@router.post("/chat", response_model=ChatResponse)
async def chat_endpoint(
	request: ChatRequest,
	state: MedicalState = Depends(get_state)
):
	"""
	Process a chat message, generate response, and persist short-term cache + long-term Mongo.
	"""
	start_time = time.time()

	try:
<<<<<<< HEAD
		logger().info(f"Chat request from user {request.user_id} in session {request.session_id}")
		logger().info(f"Message: {request.message[:100]}...")  # Log first 100 chars of message
=======
		logger.info(f"POST /chat user={request.user_id} session={request.session_id} patient={request.patient_id} doctor={request.doctor_id}")
		logger.info(f"Message: {request.message[:100]}...")  # Log first 100 chars of message
>>>>>>> ef1c061e

		# Get or create user profile (doctor as current user profile)
		user_profile = state.memory_system.get_user(request.user_id)
		if not user_profile:
			state.memory_system.create_user(request.user_id, request.user_role or "Anonymous")
			if request.user_specialty:
				state.memory_system.set_user_preferences(
					request.user_id,
					{"specialty": request.user_specialty}
				)

		# Get or create session (cache)
		session = state.memory_system.get_session(request.session_id)
		if not session:
			session_id = state.memory_system.create_session(request.user_id, request.title or "New Chat")
			request.session_id = session_id  # Update session ID if new session created
			session = state.memory_system.get_session(session_id)
			logger().info(f"Created new session: {session_id}")

		# Ensure session exists in Mongo with patient/doctor context
		ensure_session(session_id=request.session_id, patient_id=request.patient_id, doctor_id=request.doctor_id, title=request.title or "New Chat", last_activity=datetime.now(timezone.utc))

		# Get enhanced medical context with STM + LTM semantic search + NVIDIA reasoning
		medical_context = await state.history_manager.get_enhanced_conversation_context(
			request.user_id,
<<<<<<< HEAD
			#request.session_id,
			#request.message
=======
			request.session_id,
			request.message,
			state.nvidia_rotator,
			patient_id=request.patient_id
>>>>>>> ef1c061e
		)

		# Generate response using Gemini AI
		logger().info(f"Generating medical response using Gemini AI for user {request.user_id}")
		response = await generate_medical_response(
			request.message,
			request.user_role or "Medical Professional",
			request.user_specialty or "",
			state.gemini_rotator,
			medical_context
		)

		# Process and store the exchange
		try:
			await state.history_manager.process_medical_exchange(
				request.user_id,
				request.session_id,
				request.message,
				response,
				state.gemini_rotator,
				state.nvidia_rotator,
				patient_id=request.patient_id,
				doctor_id=request.doctor_id,
				session_title=request.title or "New Chat"
			)
		except Exception as e:
			logger().warning(f"Failed to process medical exchange: {e}")
			# Continue without storing if there's an error

		# Calculate response time
		response_time = time.time() - start_time

		logger().info(f"Generated response in {response_time:.2f}s for user {request.user_id}")
		logger().info(f"Response length: {len(response)} characters")

		return ChatResponse(
			response=response,
			session_id=request.session_id,
<<<<<<< HEAD
			timestamp=datetime.now(timezone.utc).isoformat(),  # Use ISO format for consistency
=======
			timestamp=datetime.now(timezone.utc).isoformat(),
>>>>>>> ef1c061e
			medical_context=medical_context if medical_context else None
		)

	except Exception as e:
<<<<<<< HEAD
		logger().error(f"Error in chat endpoint: {e}")
		logger().error(f"Request data: {request.model_dump()}")
=======
		logger.error(f"Error in chat endpoint: {e}")
		logger.error(f"Request data: {request.model_dump()}")
>>>>>>> ef1c061e
		raise HTTPException(status_code=500, detail=f"Internal server error: {str(e)}")

@router.post("/summarise")
async def summarise_endpoint(
	req: SummariseRequest,
	state: MedicalState = Depends(get_state)
):
	"""Summarise a text into a short 3-5 word title using NVIDIA if available."""
	try:
		title = await summarise_title_with_nvidia(req.text, state.nvidia_rotator, max_words=min(max(req.max_words or 5, 3), 7))
		return {"title": title}
	except Exception as e:
<<<<<<< HEAD
		logger().error(f"Error summarising title: {e}")
=======
		logger.error(f"Error summarising title: {e}")
>>>>>>> ef1c061e
		raise HTTPException(status_code=500, detail=str(e))<|MERGE_RESOLUTION|>--- conflicted
+++ resolved
@@ -11,12 +11,8 @@
 from src.services.summariser import summarise_title_with_nvidia
 from src.utils.logger import logger
 
-<<<<<<< HEAD
-=======
 from src.data import ensure_session
 
-logger = get_logger("CHAT_ROUTES", __name__)
->>>>>>> ef1c061e
 router = APIRouter()
 
 @router.post("/chat", response_model=ChatResponse)
@@ -30,13 +26,8 @@
 	start_time = time.time()
 
 	try:
-<<<<<<< HEAD
-		logger().info(f"Chat request from user {request.user_id} in session {request.session_id}")
+		logger().info(f"POST /chat user={request.user_id} session={request.session_id} patient={request.patient_id} doctor={request.doctor_id}")
 		logger().info(f"Message: {request.message[:100]}...")  # Log first 100 chars of message
-=======
-		logger.info(f"POST /chat user={request.user_id} session={request.session_id} patient={request.patient_id} doctor={request.doctor_id}")
-		logger.info(f"Message: {request.message[:100]}...")  # Log first 100 chars of message
->>>>>>> ef1c061e
 
 		# Get or create user profile (doctor as current user profile)
 		user_profile = state.memory_system.get_user(request.user_id)
@@ -62,15 +53,10 @@
 		# Get enhanced medical context with STM + LTM semantic search + NVIDIA reasoning
 		medical_context = await state.history_manager.get_enhanced_conversation_context(
 			request.user_id,
-<<<<<<< HEAD
-			#request.session_id,
-			#request.message
-=======
 			request.session_id,
 			request.message,
 			state.nvidia_rotator,
 			patient_id=request.patient_id
->>>>>>> ef1c061e
 		)
 
 		# Generate response using Gemini AI
@@ -109,22 +95,13 @@
 		return ChatResponse(
 			response=response,
 			session_id=request.session_id,
-<<<<<<< HEAD
-			timestamp=datetime.now(timezone.utc).isoformat(),  # Use ISO format for consistency
-=======
 			timestamp=datetime.now(timezone.utc).isoformat(),
->>>>>>> ef1c061e
 			medical_context=medical_context if medical_context else None
 		)
 
 	except Exception as e:
-<<<<<<< HEAD
 		logger().error(f"Error in chat endpoint: {e}")
 		logger().error(f"Request data: {request.model_dump()}")
-=======
-		logger.error(f"Error in chat endpoint: {e}")
-		logger.error(f"Request data: {request.model_dump()}")
->>>>>>> ef1c061e
 		raise HTTPException(status_code=500, detail=f"Internal server error: {str(e)}")
 
 @router.post("/summarise")
@@ -137,9 +114,5 @@
 		title = await summarise_title_with_nvidia(req.text, state.nvidia_rotator, max_words=min(max(req.max_words or 5, 3), 7))
 		return {"title": title}
 	except Exception as e:
-<<<<<<< HEAD
 		logger().error(f"Error summarising title: {e}")
-=======
-		logger.error(f"Error summarising title: {e}")
->>>>>>> ef1c061e
 		raise HTTPException(status_code=500, detail=str(e))