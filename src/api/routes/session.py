--- conflicted
+++ resolved
@@ -7,12 +7,8 @@
 
 from src.core.state import MedicalState, get_state
 from src.models.chat import SessionRequest
-<<<<<<< HEAD
 from src.utils.logger import logger
-=======
-from src.utils.logger import get_logger
 from src.data import list_patient_sessions, list_session_messages, ensure_session, delete_session, delete_session_messages
->>>>>>> ef1c061e
 
 router = APIRouter()
 
@@ -23,7 +19,7 @@
 ):
 	"""Create a new chat session (cache + Mongo)"""
 	try:
-		logger.info(f"POST /sessions user_id={request.user_id} patient_id={request.patient_id} doctor_id={request.doctor_id}")
+		logger().info(f"POST /sessions user_id={request.user_id} patient_id={request.patient_id} doctor_id={request.doctor_id}")
 		session_id = state.memory_system.create_session(request.user_id, request.title or "New Chat")
 		# Also ensure in Mongo with patient/doctor
 		ensure_session(session_id=session_id, patient_id=request.patient_id, doctor_id=request.doctor_id, title=request.title or "New Chat")
@@ -65,17 +61,17 @@
 async def list_sessions_for_patient(patient_id: str):
 	"""List sessions for a patient from Mongo"""
 	try:
-		logger.info(f"GET /patients/{patient_id}/sessions")
+		logger().info(f"GET /patients/{patient_id}/sessions")
 		return {"sessions": list_patient_sessions(patient_id)}
 	except Exception as e:
-		logger.error(f"Error listing sessions: {e}")
+		logger().error(f"Error listing sessions: {e}")
 		raise HTTPException(status_code=500, detail=str(e))
 
 @router.get("/sessions/{session_id}/messages")
 async def list_messages_for_session(session_id: str, patient_id: str, limit: int | None = None):
 	"""List messages for a session from Mongo, verified to belong to the patient"""
 	try:
-		logger.info(f"GET /sessions/{session_id}/messages patient_id={patient_id} limit={limit}")
+		logger().info(f"GET /sessions/{session_id}/messages patient_id={patient_id} limit={limit}")
 		msgs = list_session_messages(session_id, patient_id=patient_id, limit=limit)
 		# ensure JSON-friendly timestamps
 		for m in msgs:
@@ -84,7 +80,7 @@
 			m["_id"] = str(m["_id"]) if "_id" in m else None
 		return {"messages": msgs}
 	except Exception as e:
-		logger.error(f"Error listing messages: {e}")
+		logger().error(f"Error listing messages: {e}")
 		raise HTTPException(status_code=500, detail=str(e))
 
 @router.delete("/sessions/{session_id}")
@@ -94,17 +90,17 @@
 ):
 	"""Delete a chat session from both memory system and MongoDB"""
 	try:
-		logger.info(f"DELETE /sessions/{session_id}")
-		
+		logger().info(f"DELETE /sessions/{session_id}")
+
 		# Delete from memory system
 		state.memory_system.delete_session(session_id)
-		
+
 		# Delete from MongoDB
 		session_deleted = delete_session(session_id)
 		messages_deleted = delete_session_messages(session_id)
-		
-		logger.info(f"Deleted session {session_id}: session={session_deleted}, messages={messages_deleted}")
-		
+
+		logger().info(f"Deleted session {session_id}: session={session_deleted}, messages={messages_deleted}")
+
 		return {
 			"message": "Session deleted successfully",
 			"session_deleted": session_deleted,
