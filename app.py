# app.py
<<<<<<< HEAD
=======
# Access via: https://medai-cos30018-medicaldiagnosissystem.hf.space/
import os
>>>>>>> 1cd888a5
import time
from contextlib import asynccontextmanager

import uvicorn
from fastapi import FastAPI, HTTPException
from fastapi.middleware.cors import CORSMiddleware
from fastapi.responses import HTMLResponse
from fastapi.staticfiles import StaticFiles
from google import genai
from pydantic import BaseModel

# Load environment variables from .env file
try:
	from dotenv import load_dotenv
	load_dotenv()
	print("✅ Environment variables loaded from .env file")
except ImportError:
	print("⚠️ python-dotenv not available, using system environment variables")
except Exception as e:
	print(f"⚠️ Error loading .env file: {e}")

from memo.history import MedicalHistoryManager
# Import our custom modules
from memo.memory import MemoryLRU
from utils.embeddings import create_embedding_client
from utils.logger import get_logger
from utils.rotator import APIKeyRotator

# Configure logging
logger = get_logger("MEDICAL_APP", __name__)

# Pydantic models for API requests/responses
class ChatRequest(BaseModel):
	user_id: str
	session_id: str
	message: str
	user_role: str | None = "Medical Professional"
	user_specialty: str | None = ""
	title: str | None = "New Chat"  # Added missing title field

class ChatResponse(BaseModel):
	response: str
	session_id: str
	timestamp: str
	medical_context: str | None = None

class UserProfileRequest(BaseModel):
	user_id: str
	name: str
	role: str
	specialty: str | None = ""

class SessionRequest(BaseModel):
	user_id: str
	title: str | None = "New Chat"

# Startup event
def startup_event():
	"""Initialize application on startup"""
	logger.info("🚀 Starting Medical AI Assistant...")

	# Check system resources
	try:
		import psutil
		memory = psutil.virtual_memory()
		cpu = psutil.cpu_percent(interval=1)
		logger.info(f"System Resources - RAM: {memory.percent}%, CPU: {cpu}%")

		if memory.percent > 85:
			logger.warning("⚠️ High RAM usage detected!")
		if cpu > 90:
			logger.warning("⚠️ High CPU usage detected!")
	except ImportError:
		logger.info("psutil not available, skipping system resource check")

	# Check API keys
	gemini_keys = len([k for k in gemini_rotator.keys if k])
	if gemini_keys == 0:
		logger.warning("⚠️ No Gemini API keys found! Set GEMINI_API_1, GEMINI_API_2, etc. environment variables.")
	else:
		logger.info(f"✅ {gemini_keys} Gemini API keys available")

	nvidia_keys = len([k for k in nvidia_rotator.keys if k])
	if nvidia_keys == 0:
		logger.warning("⚠️ No NVIDIA API keys found! Set NVIDIA_API_1, NVIDIA_API_2, etc. environment variables.")
	else:
		logger.info(f"✅ {nvidia_keys} NVIDIA API keys available")

	# Check embedding client
	if embedding_client.is_available():
		logger.info("✅ Embedding model loaded successfully")
	else:
		logger.info("⚠️ Using fallback embedding mode")

	logger.info("✅ Medical AI Assistant startup complete")

# Shutdown event
def shutdown_event():
	"""Cleanup on shutdown"""
	logger.info("🛑 Shutting down Medical AI Assistant...")

@asynccontextmanager
async def lifespan(app: FastAPI):
	# Startup code here
	startup_event()
	yield
	# Shutdown code here
	shutdown_event()

# Initialize FastAPI app
app = FastAPI(
	lifespan=lifespan,
	title="Medical AI Assistant",
	description="AI-powered medical chatbot with memory and context awareness",
	version="1.0.0"
)

# Add CORS middleware
app.add_middleware(
	CORSMiddleware,
	allow_origins=["*"],
	allow_credentials=True,
	allow_methods=["*"],
	allow_headers=["*"],
)

# Initialize core components
memory_system = MemoryLRU(capacity=50, max_sessions_per_user=20)
embedding_client = create_embedding_client("all-MiniLM-L6-v2", dimension=384)
history_manager = MedicalHistoryManager(memory_system, embedding_client)

# Initialize API rotators for Gemini and NVIDIA
gemini_rotator = APIKeyRotator("GEMINI_API_", max_slots=5)
nvidia_rotator = APIKeyRotator("NVIDIA_API_", max_slots=5)

# Mock medical knowledge base for demo purposes
MEDICAL_KB = {
	"symptoms": {
		"fever": "Fever is a temporary increase in body temperature, often due to illness. Normal body temperature is around 98.6°F (37°C).",
		"headache": "Headache is pain in the head or upper neck. Common types include tension headaches, migraines, and cluster headaches.",
		"cough": "Cough is a sudden expulsion of air from the lungs. It can be dry or productive (bringing up mucus).",
		"fatigue": "Fatigue is extreme tiredness that doesn't improve with rest. It can be caused by various medical conditions.",
		"nausea": "Nausea is a feeling of sickness with an inclination to vomit. It can be caused by various conditions including infections, medications, and pregnancy.",
		"dizziness": "Dizziness is a sensation of lightheadedness or unsteadiness. It can be caused by inner ear problems, low blood pressure, or neurological conditions.",
		"chest pain": "Chest pain can have many causes, from muscle strain to serious heart conditions. Any unexplained chest pain should be evaluated by a healthcare provider.",
		"shortness of breath": "Shortness of breath, or dyspnea, is difficulty breathing. It can be caused by respiratory, cardiac, or other medical conditions."
	},
	"conditions": {
		"hypertension": "Hypertension (high blood pressure) is a common condition that affects the arteries. It's often called the 'silent killer' because it usually has no symptoms.",
		"diabetes": "Diabetes is a chronic disease that affects how your body turns food into energy. There are two main types: Type 1 and Type 2.",
		"asthma": "Asthma is a condition that affects the airways in the lungs. It can cause wheezing, shortness of breath, chest tightness, and coughing.",
		"pneumonia": "Pneumonia is an infection that inflames the air sacs in one or both lungs. It can be caused by bacteria, viruses, or fungi.",
		"heart disease": "Heart disease refers to various conditions affecting the heart, including coronary artery disease, heart failure, and arrhythmias.",
		"arthritis": "Arthritis is inflammation of the joints, causing pain and stiffness. The most common types are osteoarthritis and rheumatoid arthritis.",
		"depression": "Depression is a mental health disorder characterized by persistently depressed mood or loss of interest in activities.",
		"anxiety": "Anxiety disorders involve excessive fear or worry that can interfere with daily activities and relationships."
	},
	"medications": {
		"aspirin": "Aspirin is a common medication used to treat pain, fever, and inflammation. It's also used to prevent heart attacks and strokes.",
		"ibuprofen": "Ibuprofen is a nonsteroidal anti-inflammatory drug (NSAID) used to reduce fever and treat pain or inflammation.",
		"acetaminophen": "Acetaminophen is used to treat pain and reduce fever. It's generally safe when used as directed.",
		"antibiotics": "Antibiotics are medications that fight bacterial infections. They don't work against viral infections like colds or flu.",
		"insulin": "Insulin is a hormone that helps control blood sugar levels. It's essential for people with Type 1 diabetes and some with Type 2.",
		"statins": "Statins are medications that help lower cholesterol levels in the blood, reducing the risk of heart disease and stroke."
	},
	"procedures": {
		"blood test": "Blood tests can check for various conditions, monitor organ function, and assess overall health. Common types include CBC, metabolic panels, and lipid profiles.",
		"x-ray": "X-rays use radiation to create images of bones and some soft tissues. They're commonly used to diagnose fractures, pneumonia, and other conditions.",
		"mri": "MRI (Magnetic Resonance Imaging) uses magnetic fields and radio waves to create detailed images of organs and tissues.",
		"ct scan": "CT scans use X-rays and computer technology to create cross-sectional images of the body, useful for diagnosing various conditions."
	}
}

def search_medical_kb(query: str) -> str:
	"""Search the medical knowledge base for relevant information"""
	query_lower = query.lower()
	relevant_info = []

	for category, items in MEDICAL_KB.items():
		for key, value in items.items():
			if query_lower in key.lower() or query_lower in value.lower():
				relevant_info.append(f"{key.title()}: {value}")

	if relevant_info:
		return "\n\n".join(relevant_info[:3])  # Limit to 3 most relevant
	return ""

async def generate_medical_response_with_gemini(user_message: str, user_role: str, user_specialty: str, medical_context: str = "", rotator=None) -> str:
<<<<<<< HEAD
	"""Generate a medical response using Gemini AI for intelligent, contextual responses"""
	try:
		# Get API key from rotator
		api_key = rotator.get_key() if rotator else None
		if not api_key:
			logger.warning("No Gemini API key available, using fallback response")
			return generate_medical_response_fallback(user_message, user_role, user_specialty, medical_context)

		# Configure Gemini
		client = genai.Client(api_key=api_key)

		# Build context-aware prompt
		prompt = f"""You are a knowledgeable medical AI assistant. Provide a comprehensive, accurate, and helpful response to this medical question.

=======
    """Generate a medical response using Gemini AI for intelligent, contextual responses"""
    try:        
        # Get API key from rotator
        api_key = rotator.get_key() if rotator else None
        if not api_key:
            logger.warning("No Gemini API key available, using fallback response")
            return generate_medical_response_fallback(user_message, user_role, user_specialty, medical_context)
        
        # Configure Gemini
        client = genai.Client(api_key=api_key)
        
        # Build context-aware prompt
        prompt = f"""You are a knowledgeable medical AI assistant. Provide a comprehensive, accurate, and helpful response to this medical question.
>>>>>>> 1cd888a5
**User Role:** {user_role}
**User Specialty:** {user_specialty if user_specialty else 'General'}
**Medical Context:** {medical_context if medical_context else 'No previous context'}
**Question:** {user_message}
**Instructions:**
1. Provide a detailed, medically accurate response
2. Consider the user's role and specialty
3. Include relevant medical information and guidance
4. Mention when professional medical consultation is needed
5. Use clear, professional language
6. Include appropriate medical disclaimers
**Response Format:**
- Start with a direct answer to the question
- Provide relevant medical information
- Include role-specific guidance
- Add appropriate warnings and disclaimers
- Keep the response comprehensive but focused
Remember: This is for educational purposes only. Always emphasize consulting healthcare professionals for medical advice."""

		# Generate response
		response = client.models.generate_content(model="gemini-2.5-flash", contents=prompt)

		if response.text:
			# Add medical disclaimer if not already present
			if "disclaimer" not in response.text.lower() and "consult" not in response.text.lower():
				response.text += "\n\n⚠️ **Important Disclaimer:** This information is for educational purposes only and should not replace professional medical advice, diagnosis, or treatment. Always consult with qualified healthcare professionals."

			return response.text

		# Fallback if Gemini fails
		logger.warning("Gemini response generation failed, using fallback")
		return generate_medical_response_fallback(user_message, user_role, user_specialty, medical_context)

	except Exception as e:
		logger.warning(f"Gemini medical response generation failed: {e}, using fallback")
		return generate_medical_response_fallback(user_message, user_role, user_specialty, medical_context)

def generate_medical_response_fallback(user_message: str, user_role: str, user_specialty: str, medical_context: str = "") -> str:
	"""Fallback medical response generator using local knowledge base"""

	# Search medical knowledge base
	kb_info = search_medical_kb(user_message)

	# Build response based on available information
	response_parts = []

	# Analyze the question to provide more specific responses
	question_lower = user_message.lower()

	if kb_info:
		response_parts.append(f"Based on your question about medical topics, here's what I found:\n\n{kb_info}")

		# Add specific guidance based on the medical topic
		if any(word in question_lower for word in ["fever", "temperature", "hot"]):
			response_parts.append("\n\n**Key Points about Fever:**")
			response_parts.append("• Normal body temperature is around 98.6°F (37°C)")
			response_parts.append("• Fever is often a sign of infection or inflammation")
			response_parts.append("• Monitor for other symptoms that accompany fever")
			response_parts.append("• Seek medical attention for high fevers (>103°F/39.4°C) or persistent fevers")

		elif any(word in question_lower for word in ["headache", "head pain", "migraine"]):
			response_parts.append("\n\n**Key Points about Headaches:**")
			response_parts.append("• Tension headaches are the most common type")
			response_parts.append("• Migraines often have specific triggers and symptoms")
			response_parts.append("• Sudden, severe headaches require immediate medical attention")
			response_parts.append("• Keep a headache diary to identify patterns")

		elif any(word in question_lower for word in ["cough", "cold", "respiratory"]):
			response_parts.append("\n\n**Key Points about Respiratory Symptoms:**")
			response_parts.append("• Dry vs. productive cough have different implications")
			response_parts.append("• Most colds resolve within 7-10 days")
			response_parts.append("• Persistent cough may indicate underlying conditions")
			response_parts.append("• Monitor for difficulty breathing or chest pain")

		elif any(word in question_lower for word in ["hypertension", "blood pressure", "high bp"]):
			response_parts.append("\n\n**Key Points about Hypertension:**")
			response_parts.append("• Often called the 'silent killer' due to lack of symptoms")
			response_parts.append("• Regular monitoring is essential")
			response_parts.append("• Lifestyle modifications can help control blood pressure")
			response_parts.append("• Medication may be necessary for some individuals")

		elif any(word in question_lower for word in ["diabetes", "blood sugar", "glucose"]):
			response_parts.append("\n\n**Key Points about Diabetes:**")
			response_parts.append("• Type 1: Autoimmune, requires insulin")
			response_parts.append("• Type 2: Often lifestyle-related, may be managed with diet/exercise")
			response_parts.append("• Regular blood sugar monitoring is crucial")
			response_parts.append("• Complications can affect multiple organ systems")

	else:
		# Provide more helpful response for general questions
		if "what is" in question_lower or "define" in question_lower:
			response_parts.append("I understand you're asking about a medical topic. While I don't have specific information about this particular condition or symptom, I can provide some general guidance.")
		elif "how to" in question_lower or "treatment" in question_lower:
			response_parts.append("I understand you're asking about treatment or management of a medical condition. This is an area where professional medical advice is particularly important.")
		elif "symptom" in question_lower or "sign" in question_lower:
			response_parts.append("I understand you're asking about symptoms or signs of a medical condition. Remember that symptoms can vary between individuals and may indicate different conditions.")
		else:
			response_parts.append("Thank you for your medical question. While I can provide general information, it's important to consult with healthcare professionals for personalized medical advice.")

	# Add role-specific guidance
	if user_role.lower() in ["physician", "doctor", "nurse"]:
		response_parts.append("\n\n**Professional Context:** As a healthcare professional, you're likely familiar with these concepts. Remember to always follow your institution's protocols and guidelines, and consider the latest clinical evidence in your practice.")
	elif user_role.lower() in ["medical student", "student"]:
		response_parts.append("\n\n**Educational Context:** As a medical student, this information can help with your studies. Always verify information with your professors and clinical supervisors, and use this as a starting point for further research.")
	elif user_role.lower() in ["patient"]:
		response_parts.append("\n\n**Patient Context:** As a patient, this information is for educational purposes only. Please discuss any concerns with your healthcare provider, and don't make treatment decisions based solely on this information.")
	else:
		response_parts.append("\n\n**General Context:** This information is provided for educational purposes. Always consult with qualified healthcare professionals for medical advice.")

	# Add specialty-specific information if available
	if user_specialty and user_specialty.lower() in ["cardiology", "cardiac"]:
		response_parts.append("\n\n**Cardiology Perspective:** Given your interest in cardiology, consider how this information relates to cardiovascular health and patient care. Many conditions can have cardiac implications.")
	elif user_specialty and user_specialty.lower() in ["pediatrics", "pediatric"]:
		response_parts.append("\n\n**Pediatric Perspective:** In pediatric care, remember that children may present differently than adults and may require specialized approaches. Consider age-appropriate considerations.")
	elif user_specialty and user_specialty.lower() in ["emergency", "er"]:
		response_parts.append("\n\n**Emergency Medicine Perspective:** In emergency settings, rapid assessment and intervention are crucial. Consider the urgency and severity of presenting symptoms.")

	# Add medical disclaimer
	response_parts.append("\n\n⚠️ **Important Disclaimer:** This information is for educational purposes only and should not replace professional medical advice, diagnosis, or treatment. Always consult with qualified healthcare professionals.")

	return "\n".join(response_parts)

def generate_medical_response(user_message: str, user_role: str, user_specialty: str, medical_context: str = "") -> str:
	"""Legacy function - now calls the fallback generator"""
	return generate_medical_response_fallback(user_message, user_role, user_specialty, medical_context)

@app.get("/", response_class=HTMLResponse)
async def get_medical_chatbot():
	"""Serve the medical chatbot UI"""
	try:
		with open("static/index.html", "r", encoding="utf-8") as f:
			html_content = f.read()
		return HTMLResponse(content=html_content)
	except FileNotFoundError:
		raise HTTPException(status_code=404, detail="Medical chatbot UI not found")

@app.post("/chat", response_model=ChatResponse)
async def chat_endpoint(request: ChatRequest):
	"""Handle chat messages and generate medical responses"""
	start_time = time.time()

	try:
		logger.info(f"Chat request from user {request.user_id} in session {request.session_id}")
		logger.info(f"Message: {request.message[:100]}...")  # Log first 100 chars of message

		# Get or create user profile
		user_profile = memory_system.get_user(request.user_id)
		if not user_profile:
			memory_system.create_user(request.user_id, request.user_role or "Anonymous")
			if request.user_specialty:
				memory_system.get_user(request.user_id).set_preference("specialty", request.user_specialty)

		# Get or create session
		session = memory_system.get_session(request.session_id)
		if not session:
			session_id = memory_system.create_session(request.user_id, request.title or "New Chat")
			session = memory_system.get_session(session_id)
			logger.info(f"Created new session: {session_id}")

		# Get medical context from memory
		medical_context = history_manager.get_conversation_context(
			request.user_id,
			request.session_id,
			request.message
		)

		# Generate response using Gemini AI
		logger.info(f"Generating medical response using Gemini AI for user {request.user_id}")
		response = await generate_medical_response_with_gemini(
			request.message,
			request.user_role or "Medical Professional",
			request.user_specialty or "",
			medical_context,
			gemini_rotator
		)
		logger.info(f"Gemini response generated successfully, length: {len(response)} characters")

		# Process and store the exchange
		try:
			await history_manager.process_medical_exchange(
				request.user_id,
				request.session_id,
				request.message,
				response,
				gemini_rotator,
				nvidia_rotator
			)
		except Exception as e:
			logger.warning(f"Failed to process medical exchange: {e}")
			# Continue without storing if there's an error

		# Calculate response time
		response_time = time.time() - start_time

		logger.info(f"Generated response in {response_time:.2f}s for user {request.user_id}")
		logger.info(f"Response length: {len(response)} characters")

		return ChatResponse(
			response=response,
			session_id=request.session_id,
			timestamp=time.strftime("%Y-%m-%d %H:%M:%S"),
			medical_context=medical_context if medical_context else None
		)

	except Exception as e:
		logger.error(f"Error in chat endpoint: {e}")
		logger.error(f"Request data: {request.dict()}")
		raise HTTPException(status_code=500, detail=f"Internal server error: {str(e)}")

@app.post("/users")
async def create_user_profile(request: UserProfileRequest):
	"""Create or update user profile"""
	try:
		user = memory_system.create_user(request.user_id, request.name)
		user.set_preference("role", request.role)
		if request.specialty:
			user.set_preference("specialty", request.specialty)

		return {"message": "User profile created successfully", "user_id": request.user_id}
	except Exception as e:
		logger.error(f"Error creating user profile: {e}")
		raise HTTPException(status_code=500, detail=str(e))

@app.get("/users/{user_id}")
async def get_user_profile(user_id: str):
	"""Get user profile and sessions"""
	try:
		user = memory_system.get_user(user_id)
		if not user:
			raise HTTPException(status_code=404, detail="User not found")

		sessions = memory_system.get_user_sessions(user_id)

		return {
			"user": {
				"id": user.user_id,
				"name": user.name,
				"role": user.preferences.get("role", "Unknown"),
				"specialty": user.preferences.get("specialty", ""),
				"created_at": user.created_at,
				"last_seen": user.last_seen
			},
			"sessions": [
				{
					"id": session.session_id,
					"title": session.title,
					"created_at": session.created_at,
					"last_activity": session.last_activity,
					"message_count": len(session.messages)
				}
				for session in sessions
			]
		}
	except HTTPException:
		raise
	except Exception as e:
		logger.error(f"Error getting user profile: {e}")
		raise HTTPException(status_code=500, detail=str(e))

@app.post("/sessions")
async def create_chat_session(request: SessionRequest):
	"""Create a new chat session"""
	try:
		session_id = memory_system.create_session(request.user_id, request.title or "New Chat")
		return {"session_id": session_id, "message": "Session created successfully"}
	except Exception as e:
		logger.error(f"Error creating session: {e}")
		raise HTTPException(status_code=500, detail=str(e))

@app.get("/sessions/{session_id}")
async def get_chat_session(session_id: str):
	"""Get chat session details and messages"""
	try:
		session = memory_system.get_session(session_id)
		if not session:
			raise HTTPException(status_code=404, detail="Session not found")

		return {
			"session_id": session.session_id,
			"user_id": session.user_id,
			"title": session.title,
			"created_at": session.created_at,
			"last_activity": session.last_activity,
			"messages": session.messages
		}
	except HTTPException:
		raise
	except Exception as e:
		logger.error(f"Error getting session: {e}")
		raise HTTPException(status_code=500, detail=str(e))

@app.delete("/sessions/{session_id}")
async def delete_chat_session(session_id: str):
	"""Delete a chat session"""
	try:
		memory_system.delete_session(session_id)
		return {"message": "Session deleted successfully"}
	except Exception as e:
		logger.error(f"Error deleting session: {e}")
		raise HTTPException(status_code=500, detail=str(e))

@app.get("/health")
async def health_check():
	"""Health check endpoint"""
	return {
		"status": "healthy",
		"timestamp": time.strftime("%Y-%m-%d %H:%M:%S"),
		"components": {
			"memory_system": "operational",
			"embedding_client": "operational" if embedding_client.is_available() else "fallback_mode",
			"api_rotator": "operational",
			"gemini_keys_available": len([k for k in gemini_rotator.keys if k]) > 0,
			"nvidia_keys_available": len([k for k in nvidia_rotator.keys if k]) > 0
		}
	}

@app.get("/api/info")
async def get_api_info():
	"""Get API information and capabilities"""
	return {
		"name": "Medical AI Assistant",
		"version": "1.0.0",
		"description": "AI-powered medical chatbot with memory and context awareness",
		"features": [
			"Multi-user support with profiles",
			"Chat session management",
			"Medical context memory",
			"API key rotation",
			"Embedding-based similarity search",
			"Medical knowledge base integration"
		],
		"endpoints": [
			"POST /chat - Send chat message",
			"POST /users - Create user profile",
			"GET /users/{user_id} - Get user profile and sessions",
			"POST /sessions - Create chat session",
			"GET /sessions/{session_id} - Get session details",
			"DELETE /sessions/{session_id} - Delete session",
			"GET /health - Health check",
			"GET /api/info - API information"
		]
	}

# Mount static files
app.mount("/static", StaticFiles(directory="static"), name="static")

if __name__ == "__main__":
	logger.info("Starting Medical AI Assistant server...")
	try:
		uvicorn.run(
			app,
			host="0.0.0.0",
			port=8000,
			log_level="info",
			reload=True
		)
	except Exception as e:
		logger.error(f"❌ Server startup failed: {e}")
		exit(1)<|MERGE_RESOLUTION|>--- conflicted
+++ resolved
@@ -1,9 +1,6 @@
 # app.py
-<<<<<<< HEAD
-=======
 # Access via: https://medai-cos30018-medicaldiagnosissystem.hf.space/
-import os
->>>>>>> 1cd888a5
+
 import time
 from contextlib import asynccontextmanager
 
@@ -192,36 +189,19 @@
 	return ""
 
 async def generate_medical_response_with_gemini(user_message: str, user_role: str, user_specialty: str, medical_context: str = "", rotator=None) -> str:
-<<<<<<< HEAD
-	"""Generate a medical response using Gemini AI for intelligent, contextual responses"""
-	try:
-		# Get API key from rotator
-		api_key = rotator.get_key() if rotator else None
-		if not api_key:
-			logger.warning("No Gemini API key available, using fallback response")
-			return generate_medical_response_fallback(user_message, user_role, user_specialty, medical_context)
-
-		# Configure Gemini
-		client = genai.Client(api_key=api_key)
-
-		# Build context-aware prompt
-		prompt = f"""You are a knowledgeable medical AI assistant. Provide a comprehensive, accurate, and helpful response to this medical question.
-
-=======
     """Generate a medical response using Gemini AI for intelligent, contextual responses"""
-    try:        
+    try:
         # Get API key from rotator
         api_key = rotator.get_key() if rotator else None
         if not api_key:
             logger.warning("No Gemini API key available, using fallback response")
             return generate_medical_response_fallback(user_message, user_role, user_specialty, medical_context)
-        
+
         # Configure Gemini
         client = genai.Client(api_key=api_key)
-        
+
         # Build context-aware prompt
         prompt = f"""You are a knowledgeable medical AI assistant. Provide a comprehensive, accurate, and helpful response to this medical question.
->>>>>>> 1cd888a5
 **User Role:** {user_role}
 **User Specialty:** {user_specialty if user_specialty else 'General'}
 **Medical Context:** {medical_context if medical_context else 'No previous context'}
@@ -569,15 +549,15 @@
 app.mount("/static", StaticFiles(directory="static"), name="static")
 
 if __name__ == "__main__":
-	logger.info("Starting Medical AI Assistant server...")
-	try:
-		uvicorn.run(
-			app,
-			host="0.0.0.0",
-			port=8000,
-			log_level="info",
-			reload=True
-		)
-	except Exception as e:
-		logger.error(f"❌ Server startup failed: {e}")
-		exit(1)+    logger.info("Starting Medical AI Assistant server...")
+    try:
+        uvicorn.run(
+            app,
+            host="0.0.0.0",
+            port=8000,
+            log_level="info",
+            reload=True
+        )
+    except Exception as e:
+        logger.error(f"❌ Server startup failed: {e}")
+        exit(1)