# app.py
# Access via: https://medai-cos30018-medicaldiagnosissystem.hf.space/

import time
from contextlib import asynccontextmanager

import uvicorn
from fastapi import FastAPI, HTTPException
from fastapi.middleware.cors import CORSMiddleware
from fastapi.responses import HTMLResponse
from fastapi.staticfiles import StaticFiles
from google import genai
from pydantic import BaseModel

# Load environment variables from .env file
try:
	from dotenv import load_dotenv
	load_dotenv()
	print("✅ Environment variables loaded from .env file")
except ImportError:
	print("⚠️ python-dotenv not available, using system environment variables")
except Exception as e:
	print(f"⚠️ Error loading .env file: {e}")

from memo.history import MedicalHistoryManager
from utils.medical_kb import search_medical_kb
# Import our custom modules
from memo.memory import MemoryLRU
from utils.embeddings import create_embedding_client
from utils.logger import get_logger
<<<<<<< HEAD
from utils.rotator import APIKeyRotator
=======
from utils.naming import summarize_title as nvidia_summarize_title
>>>>>>> cf9807d0

# Configure logging
logger = get_logger("MEDICAL_APP", __name__)

# Pydantic models for API requests/responses
class ChatRequest(BaseModel):
	user_id: str
	session_id: str
	message: str
	user_role: str | None = "Medical Professional"
	user_specialty: str | None = ""
	title: str | None = "New Chat"  # Added missing title field

class ChatResponse(BaseModel):
	response: str
	session_id: str
	timestamp: str
	medical_context: str | None = None

class UserProfileRequest(BaseModel):
	user_id: str
	name: str
	role: str
	specialty: str | None = ""

class SessionRequest(BaseModel):
	user_id: str
	title: str | None = "New Chat"

# Startup event
def startup_event():
	"""Initialize application on startup"""
	logger.info("🚀 Starting Medical AI Assistant...")

	# Check system resources
	try:
		import psutil
		memory = psutil.virtual_memory()
		cpu = psutil.cpu_percent(interval=1)
		logger.info(f"System Resources - RAM: {memory.percent}%, CPU: {cpu}%")

		if memory.percent > 85:
			logger.warning("⚠️ High RAM usage detected!")
		if cpu > 90:
			logger.warning("⚠️ High CPU usage detected!")
	except ImportError:
		logger.info("psutil not available, skipping system resource check")

	# Check API keys
	gemini_keys = len([k for k in gemini_rotator.keys if k])
	if gemini_keys == 0:
		logger.warning("⚠️ No Gemini API keys found! Set GEMINI_API_1, GEMINI_API_2, etc. environment variables.")
	else:
		logger.info(f"✅ {gemini_keys} Gemini API keys available")

	nvidia_keys = len([k for k in nvidia_rotator.keys if k])
	if nvidia_keys == 0:
		logger.warning("⚠️ No NVIDIA API keys found! Set NVIDIA_API_1, NVIDIA_API_2, etc. environment variables.")
	else:
		logger.info(f"✅ {nvidia_keys} NVIDIA API keys available")

	# Check embedding client
	if embedding_client.is_available():
		logger.info("✅ Embedding model loaded successfully")
	else:
		logger.info("⚠️ Using fallback embedding mode")

	logger.info("✅ Medical AI Assistant startup complete")

# Shutdown event
def shutdown_event():
	"""Cleanup on shutdown"""
	logger.info("🛑 Shutting down Medical AI Assistant...")

@asynccontextmanager
async def lifespan(app: FastAPI):
	# Startup code here
	startup_event()
	yield
	# Shutdown code here
	shutdown_event()

class SummarizeRequest(BaseModel):
    text: str
    max_words: Optional[int] = 5

# Initialize FastAPI app
app = FastAPI(
	lifespan=lifespan,
	title="Medical AI Assistant",
	description="AI-powered medical chatbot with memory and context awareness",
	version="1.0.0"
)

# Add CORS middleware
app.add_middleware(
	CORSMiddleware,
	allow_origins=["*"],
	allow_credentials=True,
	allow_methods=["*"],
	allow_headers=["*"],
)

# Initialize core components
memory_system = MemoryLRU(capacity=50, max_sessions_per_user=20)
embedding_client = create_embedding_client("all-MiniLM-L6-v2", dimension=384)
history_manager = MedicalHistoryManager(memory_system, embedding_client)

# Initialize API rotators for Gemini and NVIDIA
gemini_rotator = APIKeyRotator("GEMINI_API_", max_slots=5)
nvidia_rotator = APIKeyRotator("NVIDIA_API_", max_slots=5)

async def generate_medical_response_with_gemini(user_message: str, user_role: str, user_specialty: str, medical_context: str = "", rotator=None) -> str:
	"""Generate a medical response using Gemini AI for intelligent, contextual responses"""
	try:
		# Get API key from rotator
		api_key = rotator.get_key() if rotator else None
		if not api_key:
			logger.warning("No Gemini API key available, using fallback response")
			return generate_medical_response_fallback(user_message, user_role, user_specialty, medical_context)

		# Configure Gemini
		client = genai.Client(api_key=api_key)

		# Build context-aware prompt
		prompt = f"""You are a knowledgeable medical AI assistant. Provide a comprehensive, accurate, and helpful response to this medical question.
**User Role:** {user_role}
**User Specialty:** {user_specialty if user_specialty else 'General'}
**Medical Context:** {medical_context if medical_context else 'No previous context'}
**Question:** {user_message}
**Instructions:**
1. Provide a detailed, medically accurate response
2. Consider the user's role and specialty
3. Include relevant medical information and guidance
4. Mention when professional medical consultation is needed
5. Use clear, professional language
6. Include appropriate medical disclaimers
**Response Format:**
- Start with a direct answer to the question
- Provide relevant medical information
- Include role-specific guidance
- Add appropriate warnings and disclaimers
- Keep the response comprehensive but focused
Remember: This is for educational purposes only. Always emphasize consulting healthcare professionals for medical advice."""

		# Generate response
		response = client.models.generate_content(model="gemini-2.5-flash", contents=prompt)

		if response.text:
			# Add medical disclaimer if not already present
			if "disclaimer" not in response.text.lower() and "consult" not in response.text.lower():
				response.text += "\n\n⚠️ **Important Disclaimer:** This information is for educational purposes only and should not replace professional medical advice, diagnosis, or treatment. Always consult with qualified healthcare professionals."

			return response.text

		# Fallback if Gemini fails
		logger.warning("Gemini response generation failed, using fallback")
		return generate_medical_response_fallback(user_message, user_role, user_specialty, medical_context)

	except Exception as e:
		logger.warning(f"Gemini medical response generation failed: {e}, using fallback")
		return generate_medical_response_fallback(user_message, user_role, user_specialty, medical_context)

def generate_medical_response_fallback(user_message: str, user_role: str, user_specialty: str, medical_context: str = "") -> str:
	"""Fallback medical response generator using local knowledge base"""
	# Search medical knowledge base
	kb_info = search_medical_kb(user_message)

	# Build response based on available information
	response_parts = []

	# Analyze the question to provide more specific responses
	question_lower = user_message.lower()

	if kb_info:
		response_parts.append(f"Based on your question about medical topics, here's what I found:\n\n{kb_info}")

		# Add specific guidance based on the medical topic
		if any(word in question_lower for word in ["fever", "temperature", "hot"]):
			response_parts.append("\n\n**Key Points about Fever:**")
			response_parts.append("• Normal body temperature is around 98.6°F (37°C)")
			response_parts.append("• Fever is often a sign of infection or inflammation")
			response_parts.append("• Monitor for other symptoms that accompany fever")
			response_parts.append("• Seek medical attention for high fevers (>103°F/39.4°C) or persistent fevers")

		elif any(word in question_lower for word in ["headache", "head pain", "migraine"]):
			response_parts.append("\n\n**Key Points about Headaches:**")
			response_parts.append("• Tension headaches are the most common type")
			response_parts.append("• Migraines often have specific triggers and symptoms")
			response_parts.append("• Sudden, severe headaches require immediate medical attention")
			response_parts.append("• Keep a headache diary to identify patterns")

		elif any(word in question_lower for word in ["cough", "cold", "respiratory"]):
			response_parts.append("\n\n**Key Points about Respiratory Symptoms:**")
			response_parts.append("• Dry vs. productive cough have different implications")
			response_parts.append("• Most colds resolve within 7-10 days")
			response_parts.append("• Persistent cough may indicate underlying conditions")
			response_parts.append("• Monitor for difficulty breathing or chest pain")

		elif any(word in question_lower for word in ["hypertension", "blood pressure", "high bp"]):
			response_parts.append("\n\n**Key Points about Hypertension:**")
			response_parts.append("• Often called the 'silent killer' due to lack of symptoms")
			response_parts.append("• Regular monitoring is essential")
			response_parts.append("• Lifestyle modifications can help control blood pressure")
			response_parts.append("• Medication may be necessary for some individuals")

		elif any(word in question_lower for word in ["diabetes", "blood sugar", "glucose"]):
			response_parts.append("\n\n**Key Points about Diabetes:**")
			response_parts.append("• Type 1: Autoimmune, requires insulin")
			response_parts.append("• Type 2: Often lifestyle-related, may be managed with diet/exercise")
			response_parts.append("• Regular blood sugar monitoring is crucial")
			response_parts.append("• Complications can affect multiple organ systems")

	else:
		# Provide more helpful response for general questions
		if "what is" in question_lower or "define" in question_lower:
			response_parts.append("I understand you're asking about a medical topic. While I don't have specific information about this particular condition or symptom, I can provide some general guidance.")
		elif "how to" in question_lower or "treatment" in question_lower:
			response_parts.append("I understand you're asking about treatment or management of a medical condition. This is an area where professional medical advice is particularly important.")
		elif "symptom" in question_lower or "sign" in question_lower:
			response_parts.append("I understand you're asking about symptoms or signs of a medical condition. Remember that symptoms can vary between individuals and may indicate different conditions.")
		else:
			response_parts.append("Thank you for your medical question. While I can provide general information, it's important to consult with healthcare professionals for personalized medical advice.")

	# Add role-specific guidance
	if user_role.lower() in ["physician", "doctor", "nurse"]:
		response_parts.append("\n\n**Professional Context:** As a healthcare professional, you're likely familiar with these concepts. Remember to always follow your institution's protocols and guidelines, and consider the latest clinical evidence in your practice.")
	elif user_role.lower() in ["medical student", "student"]:
		response_parts.append("\n\n**Educational Context:** As a medical student, this information can help with your studies. Always verify information with your professors and clinical supervisors, and use this as a starting point for further research.")
	elif user_role.lower() in ["patient"]:
		response_parts.append("\n\n**Patient Context:** As a patient, this information is for educational purposes only. Please discuss any concerns with your healthcare provider, and don't make treatment decisions based solely on this information.")
	else:
		response_parts.append("\n\n**General Context:** This information is provided for educational purposes. Always consult with qualified healthcare professionals for medical advice.")

	# Add specialty-specific information if available
	if user_specialty and user_specialty.lower() in ["cardiology", "cardiac"]:
		response_parts.append("\n\n**Cardiology Perspective:** Given your interest in cardiology, consider how this information relates to cardiovascular health and patient care. Many conditions can have cardiac implications.")
	elif user_specialty and user_specialty.lower() in ["pediatrics", "pediatric"]:
		response_parts.append("\n\n**Pediatric Perspective:** In pediatric care, remember that children may present differently than adults and may require specialized approaches. Consider age-appropriate considerations.")
	elif user_specialty and user_specialty.lower() in ["emergency", "er"]:
		response_parts.append("\n\n**Emergency Medicine Perspective:** In emergency settings, rapid assessment and intervention are crucial. Consider the urgency and severity of presenting symptoms.")

	# Add medical disclaimer
	response_parts.append("\n\n⚠️ **Important Disclaimer:** This information is for educational purposes only and should not replace professional medical advice, diagnosis, or treatment. Always consult with qualified healthcare professionals.")

	return "\n".join(response_parts)

def generate_medical_response(user_message: str, user_role: str, user_specialty: str, medical_context: str = "") -> str:
	"""Legacy function - now calls the fallback generator"""
	return generate_medical_response_fallback(user_message, user_role, user_specialty, medical_context)

async def summarize_title_with_nvidia(text: str, nvidia_rotator: APIKeyRotator, max_words: int = 5) -> str:
    """Use NVIDIA API via utils.naming with rotator. Includes internal fallback."""
    return await nvidia_summarize_title(text, nvidia_rotator, max_words)

@app.get("/", response_class=HTMLResponse)
async def get_medical_chatbot():
	"""Serve the medical chatbot UI"""
	try:
		with open("static/index.html", "r", encoding="utf-8") as f:
			html_content = f.read()
		return HTMLResponse(content=html_content)
	except FileNotFoundError:
		raise HTTPException(status_code=404, detail="Medical chatbot UI not found")

@app.post("/chat", response_model=ChatResponse)
async def chat_endpoint(request: ChatRequest):
	"""Handle chat messages and generate medical responses"""
	start_time = time.time()

	try:
		logger.info(f"Chat request from user {request.user_id} in session {request.session_id}")
		logger.info(f"Message: {request.message[:100]}...")  # Log first 100 chars of message

		# Get or create user profile
		user_profile = memory_system.get_user(request.user_id)
		if not user_profile:
			memory_system.create_user(request.user_id, request.user_role or "Anonymous")
			if request.user_specialty:
				memory_system.get_user(request.user_id).set_preference("specialty", request.user_specialty)

		# Get or create session
		session = memory_system.get_session(request.session_id)
		if not session:
			session_id = memory_system.create_session(request.user_id, request.title or "New Chat")
			session = memory_system.get_session(session_id)
			logger.info(f"Created new session: {session_id}")

		# Get medical context from memory
		medical_context = history_manager.get_conversation_context(
			request.user_id,
			request.session_id,
			request.message
		)

		# Generate response using Gemini AI
		logger.info(f"Generating medical response using Gemini AI for user {request.user_id}")
		response = await generate_medical_response_with_gemini(
			request.message,
			request.user_role or "Medical Professional",
			request.user_specialty or "",
			medical_context,
			gemini_rotator
		)
		logger.info(f"Gemini response generated successfully, length: {len(response)} characters")

		# Process and store the exchange
		try:
			await history_manager.process_medical_exchange(
				request.user_id,
				request.session_id,
				request.message,
				response,
				gemini_rotator,
				nvidia_rotator
			)
		except Exception as e:
			logger.warning(f"Failed to process medical exchange: {e}")
			# Continue without storing if there's an error

		# Calculate response time
		response_time = time.time() - start_time

		logger.info(f"Generated response in {response_time:.2f}s for user {request.user_id}")
		logger.info(f"Response length: {len(response)} characters")

		return ChatResponse(
			response=response,
			session_id=request.session_id,
			timestamp=time.strftime("%Y-%m-%d %H:%M:%S"),
			medical_context=medical_context if medical_context else None
		)

	except Exception as e:
		logger.error(f"Error in chat endpoint: {e}")
		logger.error(f"Request data: {request.dict()}")
		raise HTTPException(status_code=500, detail=f"Internal server error: {str(e)}")

@app.post("/users")
async def create_user_profile(request: UserProfileRequest):
	"""Create or update user profile"""
	try:
		user = memory_system.create_user(request.user_id, request.name)
		user.set_preference("role", request.role)
		if request.specialty:
			user.set_preference("specialty", request.specialty)

		return {"message": "User profile created successfully", "user_id": request.user_id}
	except Exception as e:
		logger.error(f"Error creating user profile: {e}")
		raise HTTPException(status_code=500, detail=str(e))

@app.get("/users/{user_id}")
async def get_user_profile(user_id: str):
	"""Get user profile and sessions"""
	try:
		user = memory_system.get_user(user_id)
		if not user:
			raise HTTPException(status_code=404, detail="User not found")

		sessions = memory_system.get_user_sessions(user_id)

		return {
			"user": {
				"id": user.user_id,
				"name": user.name,
				"role": user.preferences.get("role", "Unknown"),
				"specialty": user.preferences.get("specialty", ""),
				"created_at": user.created_at,
				"last_seen": user.last_seen
			},
			"sessions": [
				{
					"id": session.session_id,
					"title": session.title,
					"created_at": session.created_at,
					"last_activity": session.last_activity,
					"message_count": len(session.messages)
				}
				for session in sessions
			]
		}
	except HTTPException:
		raise
	except Exception as e:
		logger.error(f"Error getting user profile: {e}")
		raise HTTPException(status_code=500, detail=str(e))

@app.post("/sessions")
async def create_chat_session(request: SessionRequest):
	"""Create a new chat session"""
	try:
		session_id = memory_system.create_session(request.user_id, request.title or "New Chat")
		return {"session_id": session_id, "message": "Session created successfully"}
	except Exception as e:
		logger.error(f"Error creating session: {e}")
		raise HTTPException(status_code=500, detail=str(e))

@app.get("/sessions/{session_id}")
async def get_chat_session(session_id: str):
	"""Get chat session details and messages"""
	try:
		session = memory_system.get_session(session_id)
		if not session:
			raise HTTPException(status_code=404, detail="Session not found")

		return {
			"session_id": session.session_id,
			"user_id": session.user_id,
			"title": session.title,
			"created_at": session.created_at,
			"last_activity": session.last_activity,
			"messages": session.messages
		}
	except HTTPException:
		raise
	except Exception as e:
		logger.error(f"Error getting session: {e}")
		raise HTTPException(status_code=500, detail=str(e))

@app.delete("/sessions/{session_id}")
async def delete_chat_session(session_id: str):
	"""Delete a chat session"""
	try:
		memory_system.delete_session(session_id)
		return {"message": "Session deleted successfully"}
	except Exception as e:
		logger.error(f"Error deleting session: {e}")
		raise HTTPException(status_code=500, detail=str(e))

@app.get("/health")
async def health_check():
	"""Health check endpoint"""
	return {
		"status": "healthy",
		"timestamp": time.strftime("%Y-%m-%d %H:%M:%S"),
		"components": {
			"memory_system": "operational",
			"embedding_client": "operational" if embedding_client.is_available() else "fallback_mode",
			"api_rotator": "operational",
			"gemini_keys_available": len([k for k in gemini_rotator.keys if k]) > 0,
			"nvidia_keys_available": len([k for k in nvidia_rotator.keys if k]) > 0
		}
	}

@app.get("/api/info")
async def get_api_info():
	"""Get API information and capabilities"""
	return {
		"name": "Medical AI Assistant",
		"version": "1.0.0",
		"description": "AI-powered medical chatbot with memory and context awareness",
		"features": [
			"Multi-user support with profiles",
			"Chat session management",
			"Medical context memory",
			"API key rotation",
			"Embedding-based similarity search",
			"Medical knowledge base integration"
		],
		"endpoints": [
			"POST /chat - Send chat message",
			"POST /users - Create user profile",
			"GET /users/{user_id} - Get user profile and sessions",
			"POST /sessions - Create chat session",
			"GET /sessions/{session_id} - Get session details",
			"DELETE /sessions/{session_id} - Delete session",
			"GET /health - Health check",
			"GET /api/info - API information"
		]
	}

@app.post("/summarize")
async def summarize_endpoint(req: SummarizeRequest):
    """Summarize a text into a short 3-5 word title using NVIDIA if available."""
    try:
        title = await summarize_title_with_nvidia(req.text, nvidia_rotator, max_words=min(max(req.max_words or 5, 3), 7))
        return {"title": title}
    except Exception as e:
        logger.error(f"Error summarizing title: {e}")
        raise HTTPException(status_code=500, detail=str(e))

# Mount static files
app.mount("/static", StaticFiles(directory="static"), name="static")

if __name__ == "__main__":
	logger.info("Starting Medical AI Assistant server...")
	try:
		uvicorn.run(
			app,
			host="0.0.0.0",
			port=8000,
			log_level="info",
			reload=True
		)
	except Exception as e:
		logger.error(f"❌ Server startup failed: {e}")
		exit(1)<|MERGE_RESOLUTION|>--- conflicted
+++ resolved
@@ -23,16 +23,13 @@
 	print(f"⚠️ Error loading .env file: {e}")
 
 from memo.history import MedicalHistoryManager
-from utils.medical_kb import search_medical_kb
 # Import our custom modules
 from memo.memory import MemoryLRU
 from utils.embeddings import create_embedding_client
 from utils.logger import get_logger
-<<<<<<< HEAD
+from utils.medical_kb import search_medical_kb
+from utils.naming import summarize_title as nvidia_summarize_title
 from utils.rotator import APIKeyRotator
-=======
-from utils.naming import summarize_title as nvidia_summarize_title
->>>>>>> cf9807d0
 
 # Configure logging
 logger = get_logger("MEDICAL_APP", __name__)
@@ -116,8 +113,8 @@
 	shutdown_event()
 
 class SummarizeRequest(BaseModel):
-    text: str
-    max_words: Optional[int] = 5
+	text: str
+	max_words: int | None = 5
 
 # Initialize FastAPI app
 app = FastAPI(
@@ -285,8 +282,8 @@
 	return generate_medical_response_fallback(user_message, user_role, user_specialty, medical_context)
 
 async def summarize_title_with_nvidia(text: str, nvidia_rotator: APIKeyRotator, max_words: int = 5) -> str:
-    """Use NVIDIA API via utils.naming with rotator. Includes internal fallback."""
-    return await nvidia_summarize_title(text, nvidia_rotator, max_words)
+	"""Use NVIDIA API via utils.naming with rotator. Includes internal fallback."""
+	return await nvidia_summarize_title(text, nvidia_rotator, max_words)
 
 @app.get("/", response_class=HTMLResponse)
 async def get_medical_chatbot():
@@ -507,13 +504,13 @@
 
 @app.post("/summarize")
 async def summarize_endpoint(req: SummarizeRequest):
-    """Summarize a text into a short 3-5 word title using NVIDIA if available."""
-    try:
-        title = await summarize_title_with_nvidia(req.text, nvidia_rotator, max_words=min(max(req.max_words or 5, 3), 7))
-        return {"title": title}
-    except Exception as e:
-        logger.error(f"Error summarizing title: {e}")
-        raise HTTPException(status_code=500, detail=str(e))
+	"""Summarize a text into a short 3-5 word title using NVIDIA if available."""
+	try:
+		title = await summarize_title_with_nvidia(req.text, nvidia_rotator, max_words=min(max(req.max_words or 5, 3), 7))
+		return {"title": title}
+	except Exception as e:
+		logger.error(f"Error summarizing title: {e}")
+		raise HTTPException(status_code=500, detail=str(e))
 
 # Mount static files
 app.mount("/static", StaticFiles(directory="static"), name="static")
