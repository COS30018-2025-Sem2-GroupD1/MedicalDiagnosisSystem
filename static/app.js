--- conflicted
+++ resolved
@@ -229,8 +229,6 @@
         document.getElementById('chatInput').focus();
     }
 
-<<<<<<< HEAD
-=======
     ensureStartupSession() {
         const sessions = this.getChatSessions();
         if (sessions.length === 0) {
@@ -252,8 +250,7 @@
             this.updateChatTitle();
         }
     }
-    
->>>>>>> cf9807d0
+
     getWelcomeMessage() {
         return `👋 Welcome to Medical AI Assistant
 
@@ -387,13 +384,8 @@
 
         // Update UI
         this.displayMessage(message);
-<<<<<<< HEAD
-
-        // Update session title if it's the first user message
-=======
-        
+
         // Update session title if it's the first user message -> call summarizer
->>>>>>> cf9807d0
         if (role === 'user' && this.currentSession.messages.length === 2) {
             this.summarizeAndSetTitle(content);
         }
@@ -572,17 +564,10 @@
             `;
 
             sessionsContainer.appendChild(sessionElement);
-<<<<<<< HEAD
-
-            // Wire delete button
-            const deleteBtn = sessionElement.querySelector('.chat-session-delete');
-            deleteBtn.addEventListener('click', (e) => {
-=======
-            
+
             // Wire 3-dot menu
             const menuBtn = sessionElement.querySelector('.chat-session-menu');
             menuBtn.addEventListener('click', (e) => {
->>>>>>> cf9807d0
                 e.stopPropagation();
                 this.showSessionMenu(e.currentTarget, session.id);
             });
@@ -714,8 +699,6 @@
         this.loadChatSessions();
     }
 
-<<<<<<< HEAD
-=======
     renameChatSession(sessionId, newTitle) {
         const sessions = this.getChatSessions();
         const idx = sessions.findIndex(s => s.id === sessionId);
@@ -728,8 +711,7 @@
         }
         this.loadChatSessions();
     }
-    
->>>>>>> cf9807d0
+
     showUserModal() {
         // Populate form with current user data
         document.getElementById('profileName').value = this.currentUser.name;
